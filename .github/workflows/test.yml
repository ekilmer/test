--- conflicted
+++ resolved
@@ -53,13 +53,8 @@
         if: steps.cache.outputs.cache-hit
         shell: bash
         # Using `--repo` makes it so that this step doesn't require checking out the
-<<<<<<< HEAD
-        # repo first.
-        run: gh cache delete ${{ steps.cache.outputs.cache-primary-key }}
-=======
         # repo first. This will fail for PRs, so use '|| true' to never fail this step
         run: gh cache delete --repo ${{ github.repository }} ${{ steps.cache.outputs.cache-primary-key }} || true
->>>>>>> e94a4f04
 
       - name: Save cache
         uses: actions/cache/save@v4
